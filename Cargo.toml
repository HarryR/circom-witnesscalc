--- conflicted
+++ resolved
@@ -49,17 +49,12 @@
 crate-type = ["lib", "staticlib", "cdylib"]
 
 [build-dependencies]
-<<<<<<< HEAD
 #bindgen = "0.71.1"
 # Using this version where this issue has already being fixed: https://github.com/rust-lang/rust-bindgen/issues/3181
 # version 'sim' in target triple 'aarch64-apple-ios-sim' is invalid
 # TODO: return to use a specific version once a new release with the fix is available
 bindgen = { git = "https://github.com/rust-lang/rust-bindgen", rev = "97ab9152b5edb1fda1ced9bc1604f5e4dc9cfaa9" }
 prost-build = "0.13.3"
-=======
-bindgen = "0.70.1"
-prost-build = "0.13.3"
 
 [workspace]
-members = ["extensions/build-circuit", "extensions/compiler"]
->>>>>>> 34d6d5db
+members = ["extensions/build-circuit", "extensions/compiler"]